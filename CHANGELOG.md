# Changelog

This changelog documents all notable user-facing changes of VAST.

Every entry has a category for which we use the following visual abbreviations:

- 🎁 feature
- 🧬 experimental feature
- ⚠️ change
- ⚡️ breaking change
- 🐞 bugfix

## Unreleased

<<<<<<< HEAD
- 🐞 VAST no longer blocks when an invalid query operation is issued.
  [#1189](https://github.com/tenzir/vast/pull/1189)
=======
- 🎁 The storage required for index ip addresses has been optimized. This
  should result in significantly reduced memory usage over time, as well
  as faster restart times and reduced disk space requirements.
  [#1172](https://github.com/tenzir/vast/pull/1172)
>>>>>>> 5078b9fd

- ⚠️ The Suricata schemas received an overhaul: there now exist `vlan` and
  `in_iface` fields in all types. In addition, VAST ships with new types for
  `ikev2`, `nfs`, `snmp`, `tftp` and `rdp`. The `tls` type gets support for the
  additional `sni` and `session_resumed` fields.
  [#1176](https://github.com/tenzir/vast/pull/1176)
  [#1180](https://github.com/tenzir/vast/pull/1180)
  [#1186](https://github.com/tenzir/vast/pull/1186)
  [@satta](https://github.com/satta)

- ⚠️ VAST now listens on port 42000 instead of letting the operating system
  choose the port if the option `vast.endpoint` specifies an endpoint without a
  port. To restore the old behavior, set the port to 0 explicitly.
  [#1170](https://github.com/tenzir/vast/pull/1170)

- ⚡️ Archive segments no longer include an additional, unnecessary version
  identifier. We took the opportunity to clean this up bundled with the other
  recent breaking changes. [#1168](https://github.com/tenzir/vast/pull/1168)

- ⚡️ The on-disk format for table slices now supports versioning of table slice
  encodings. This breaking change makes it so that adding further encodings or
  adding new versions of existing encodings is possible without breaking again
  in the future.
  [#1143](https://github.com/tenzir/vast/pull/1143)
  [#1157](https://github.com/tenzir/vast/pull/1157)
  [#1160](https://github.com/tenzir/vast/pull/1160)
  [#1165](https://github.com/tenzir/vast/pull/1165)

- ⚡️ CAF-encoded table slices no longer exist. As such, the option
  `vast.import.batch-encoding` now only supports `arrow` and `msgpack` as
  arguments. [#1142](https://github.com/tenzir/vast/pull/1142)

- ⚠️ The default segment size in the archive is now 1 GiB. This reduces
  fragmentation of the archive meta data and speeds up VAST startup time.
  [#1166](https://github.com/tenzir/vast/pull/1166)

- 🎁 The new option `--print-bytesizes` of `lsvast` prints information about
  the size of certain fields of the flatbuffers inside a VAST database directory.
  [#1149](https://github.com/tenzir/vast/pull/1149)

- 🐞 `vast import` no longer stalls when it doesn't receive any data for more
  than 10 seconds.
  [#1136](https://github.com/tenzir/vast/pull/1136)

- 🐞 The output of `vast status --detailed` now contains informations about
  runnings sinks, e.g., `vast export <format> <query>` processes.
  [#1155](https://github.com/tenzir/vast/pull/1155)

- ⚠️ VAST now processes the schema directory recursively, as opposed to stopping
  at nested directories.
  [#1154](https://github.com/tenzir/vast/pull/1154)

- 🐞 The `vast.yaml.example` contained syntax errors. The example config file
  now works again.
  [#1145](https://github.com/tenzir/vast/pull/1145)

- 🐞 VAST no longer starts if the specified config file does not exist.
  [#1147](https://github.com/tenzir/vast/pull/1147)

- 🧬 VAST now ships with its own taxonomy and basic concept definitions for
  Suricata, Zeek, and Sysmon.
  [#1135](https://github.com/tenzir/vast/pull/1135)
  [#1150](https://github.com/tenzir/vast/pull/1150)

- ⚡️ The `splunk-to-vast` script has a new name: `taxonomize`. The script now
  also generates taxonomy declarations for Azure Sentinel.
  [#1134](https://github.com/tenzir/vast/pull/1134)

- ⚠️ VAST does not produce metrics by default any more. The option
  `--disable-metrics` has been renamed to `--enable-metrics` accordingly.
  [#1137](https://github.com/tenzir/vast/pull/1137)

- 🎁 The new option `vast.client-log-file` enables client-side logging. By
  default, VAST only writes log files for the server process.
  [#1132](https://github.com/tenzir/vast/pull/1132)

- ⚠️ VAST no longer requires you to manually remove a stale PID file from a
  no-longer running `vast` process. Instead, VAST prints a warning and
  overwrites the old PID file.
  [#1128](https://github.com/tenzir/vast/pull/1128)

## [2020.10.29]

- 🎁 The expression language now accepts records without field names. For
  example,`id == <192.168.0.1, 41824, 143.51.53.13, 25, "tcp">` is now valid
  syntax and instantiates a record with 5 fields.
  *Note: expressions with records currently do not execute. We will update this
  changelog once the feature is complete.*
  [#1129](https://github.com/tenzir/vast/pull/1129)

- ⚠️ The default database directory moved to `/var/lib/vast` for Linux deployments.
  [#1116](https://github.com/tenzir/vast/pull/1116)

- 🐞 The `lsvast` tool failed to print FlatBuffers schemas correctly. The output
  now renders correctly.
  [#1123](https://github.com/tenzir/vast/pull/1123)

- 🧬 A new *disk monitor* component can now monitor the database size and
  delete data that exceeds a specified threshold. Once VAST reaches the maximum
  amount of disk space, the disk monitor deletes the oldest data. The
  command-line options `--disk-quota-high`, `--disk-quota-low`, and
  `--disk-quota-check-interval` control the rotation behavior.
  [#1103](https://github.com/tenzir/vast/pull/1103)

- 🎁  The new options `vast.segments` and `vast.max-segment-size` control how the
  archive generates segments.
  [#1103](https://github.com/tenzir/vast/pull/1103)

- 🎁 The new script `splunk-to-vast` converts a splunk CIM model file in JSON
  to a VAST taxonomy. For example, `splunk-to-vast < Network_Traffic.json` 
  renders the concept definitions for the *Network Traffic* datamodel. The
  generated taxonomy does not include field definitions, which users should add
  separately according to their data formats.
  [#1121](https://github.com/tenzir/vast/pull/1121)

- 🐞 VAST no longer opens a random public port, which used to be enabled in
  the experimental VAST cluster mode in order to transparently establish a
  full mesh.
  [#1110](https://github.com/tenzir/vast/pull/1110)

- 🧬 The query language now comes with support for concepts, the first part of
  taxonomies. Concepts is a mechanism to unify the various naming schemes of
  different data formats into a single, coherent nomenclature.
  [#1102](https://github.com/tenzir/vast/pull/1102)

- 🐞 The `vast status --detailed` command now correctly shows the status of all
  sources, i.e., `vast import` or `vast spawn source` commands.
  [#1109](https://github.com/tenzir/vast/pull/1109)

- ⚠️ Log files are now less verbose because class and function names are not
  printed on every line.
  [#1107](https://github.com/tenzir/vast/pull/1107)

- ⚠️ The new option `import.read-timeout` allows for setting an input timeout
  for low volume sources. Reaching the timeout causes the current batch to be
  forwarded immediately. This behavior was previously controlled by
  `import.batch-timeout`, which now only controls the maximum buffer time
  before the source forwards batches to the server.
  [#1096](https://github.com/tenzir/vast/pull/1096)

- 🐞 Sources that receive no or very little input do not block `vast status`
  any longer.
  [#1096](https://github.com/tenzir/vast/pull/1096)

- ⚠️ VAST will now warn if a client command connects to a server that runs on a
  different version of the vast binary.
  [#1098](https://github.com/tenzir/vast/pull/1098)

- 🎁 When running VAST under systemd supervision, it is now possible to use
  the `Type=notify` directive in the unit file to let VAST notify
  the service manager when it becomes ready.
  [#1091](https://github.com/tenzir/vast/pull/1091)

- 🐞 The lookup for schema directories now happens in a fixed order.
  [#1086](https://github.com/tenzir/vast/pull/1086)

## [2020.09.30]

- 🧬 The `vast get` command has been added. It retrieves events from the
  database directly by their ids.
  [#938](https://github.com/tenzir/vast/pull/938)

- ⚠️ All configuration options are now grouped into `vast` and `caf` sections,
  depending on whether they affect VAST itself or are handed through to the
  underlying actor framework CAF directly. Take a look at the bundled
  `vast.yaml.example` file for an explanation of the new layout.
  [#1073](https://github.com/tenzir/vast/pull/1073)

- ⚡️ Data exported in the Apache Arrow format now contains the name of the
  payload record type in the metadata section of the schema.
  [#1072](https://github.com/tenzir/vast/pull/1072)

- 🎁 VAST now ships with a new tool `lsvast` to display information about the
  contents of a VAST database directory. See `lsvast --help` for usage
  instructions.
  [#863](https://github.com/tenzir/vast/pull/863)

- ⚡️ The persistent storage format of the index now uses FlatBuffers.
  [#863](https://github.com/tenzir/vast/pull/863)

- ⚠️ We refactored the index architecture to improve stability and
  responsiveness. This includes fixes for several shutdown issues.
  [#863](https://github.com/tenzir/vast/pull/863)

- ⚠️ The options that affect batches in the `import` command received new, more
  user-facing names: `import.table-slice-type`, `import.table-slice-size`, and
  `import.read-timeout` are now called `import.batch-encoding`,
  `import.batch-size`, and `import.read-timeout` respectively.
  [#1058](https://github.com/tenzir/vast/pull/1058)

- 🐞 Stalled sources that were unable to generate new events no longer stop
  import processes from shutting down under rare circumstances.
  [#1058](https://github.com/tenzir/vast/pull/1058)

- ⚠️ The prioprietary VAST configuration file has changed to the more
  ops-friendly industry standard YAML. This change introduced also a new
  dependency: [yaml-cpp](https://github.com/jbeder/yaml-cpp) version 0.6.2 or
  greater. The top-level `vast.yaml.example` illustrates how the new YAML
  config looks like. Please rename existing configuration files from
  `vast.conf` to `vast.yaml`. VAST still reads `vast.conf` but will soon only
  look for `vast.yaml` or `vast.yml` files in available configuration file
  paths.
  [#1045](https://github.com/tenzir/vast/pull/1045)
  [#1055](https://github.com/tenzir/vast/pull/1055)
  [#1059](https://github.com/tenzir/vast/pull/1059)
  [#1062](https://github.com/tenzir/vast/pull/1062)

- 🎁 VAST now merges the contents of all used configuration files instead of
  using only the most user-specific file. The file specified using `--config`
  takes the highest precedence, followed by the user-specific path
  `${XDG_CONFIG_HOME:-${HOME}/.config}/vast/vast.conf`, and the compile-time
  path `<sysconfdir>/vast/vast.conf`
  [#1040](https://github.com/tenzir/vast/pull/1040)

- 🎁 The output of the `status` command was restructured with a strong focus on
  usability. The new flags `--detailed` and `--debug` add additional content to
  the output. [#995](https://github.com/tenzir/vast/pull/995)

- 🎁 VAST now supports the XDG base directory specification: The `vast.conf` is
  now found at `${XDG_CONFIG_HOME:-${HOME}/.config}/vast/vast.conf`, and schema
  files at `${XDG_DATA_HOME:-${HOME}/.local/share}/vast/schema/`. The
  user-specific configuration file takes precedence over the global
  configuration file in `<sysconfdir>/vast/vast.conf`.
  [#1036](https://github.com/tenzir/vast/pull/1036)

- ⚠️ The global VAST configuration now always resides in
  `<sysconfdir>/vast/vast.conf`, and bundled schemas always in
  `<datadir>/vast/schema/`. VAST no longer supports reading a `vast.conf` file
  in the current working directory.
  [#1036](https://github.com/tenzir/vast/pull/1036)

- ⚠️ The JSON export format now renders `duration` and `port` fields using
  strings as opposed to numbers. This avoids a possible loss of information and
  enables users to re-use the output in follow-up queries directly.
  [#1034](https://github.com/tenzir/vast/pull/1034)

- ⚠️ The delay between the periodic log messages for reporting the current
  event rates has been increased to 10 seconds.
  [#1035](https://github.com/tenzir/vast/pull/1035)

## [2020.08.28]

- 🐞 VAST did not terminate when a critical component failed during startup.
  VAST now binds the lifetime of the node to all critical components.
  [#1028](https://github.com/tenzir/vast/pull/1028)

- 🐞 VAST would overwrite existing on-disk state data when encountering a
  partial read during startup. This state-corrupting behavior no longer exists.
  [#1026](https://github.com/tenzir/vast/pull/1026)

- 🐞 Incomplete reads have not been handled properly, which manifested for files
  larger than 2GB. On macOS, writing files larger than 2GB may have failed
  previously. VAST now respects OS-specific constraints on the maximum block
  size.
  [#1025](https://github.com/tenzir/vast/pull/1025)

- 🐞 The shutdown process of the server process could potentially hang forever.
  VAST now uses a 2-step procedure that first attempts to terminate all
  components cleanly. If that fails, it will attempt a hard kill afterwards, and
  if that fails after another timeout, the process will call `abort(3)`.
  [#1005](https://github.com/tenzir/vast/pull/1005)

- ⚡️ We now bundle a patched version of CAF, with a changed ABI. This means that
  if you're linking against the bundled CAF library, you also need to distribute
  that library so that VAST can use it at runtime.  The versions are API
  compatible so linking against a system version of CAF is still possible and
  supported.
  [#1020](https://github.com/tenzir/vast/pull/1020)

- 🐞 When running VAST under heavy load, CAF stream slot ids could wrap around
  after a few days and deadlock the system. As a workaround, we extended the
  slot id bit width to make the time until this happens unrealistically large.
  [#1020](https://github.com/tenzir/vast/pull/1020)

- 🐞 Some file descriptors remained open when they weren't needed any more.
  This descriptor leak has been fixed.
  [#1018](https://github.com/tenzir/vast/pull/1018)

- ⚠️ The `vector` type has been renamed to `list`.In an effort to streamline the
  type system vocabulary, we favor `list` over `vector` because it's closer to
  existing terminology (e.g., Apache Arrow). This change requires updating
  existing schemas by changing `vector<T>` to `list<T>`.
  [#1016](https://github.com/tenzir/vast/pull/1016)

- ⚠️ The `set` type has been removed. Experience with the data model showed that
  there is no strong use case to separate sets from vectors in the core.  While
  this may be useful in programming languages, VAST deals with immutable data
  where set constraints have been enforced upstream. This change requires
  updating existing schemas by changing `set<T>` to `vector<T>`. In the query
  language, the new symbol for the empty `map` changed from `{-}` to `{}`, as it
  now unambiguously identifies `map` instances.
  [#1010](https://github.com/tenzir/vast/pull/1010)

- 🎁 The default schema for Suricata has been updated to support the
  `suricata.ftp` and `suricata.ftp_data` event types.
  [#1009](https://github.com/tenzir/vast/pull/1009)

- 🐞 Importing JSON no longer fails for JSON fields containing `null` when the
  corresponding VAST type in the schema is a non-trivial type like
  `vector<string>`. [#1009](https://github.com/tenzir/vast/pull/1009)

- 🎁 VAST now prints the location of the configuration file that is used.
  [#1009](https://github.com/tenzir/vast/pull/1009)

- 🐞 The port encoding for Arrow-encoded table slices is now host-independent
  and always uses network-byte order.
  [#1007](https://github.com/tenzir/vast/pull/1007)

- 🐞 When continuous query in a client process terminated, the node did not
  clean up the corresponding server-side state. This memory leak no longer
  exists. [#1006](https://github.com/tenzir/vast/pull/1006)

- ⚠️ The expression field parser now allows the '-' character.
  [#999](https://github.com/tenzir/vast/pull/999)

- 🐞 A bug in the expression parser prevented the correct parsing of fields
  starting with either 'F' or 'T'.
  [#999](https://github.com/tenzir/vast/pull/999)

- 🐞 MessagePack-encoded table slices now work correctly for nested container
  types. [#984](https://github.com/tenzir/vast/pull/984)

- 🎁 VAST now writes a PID lock file on startup to prevent multiple server
  processes from accessing the same persistent state. The `pid.lock` file
  resides in the `vast.db` directory.
  [#1001](https://github.com/tenzir/vast/pull/1001)

## [2020.07.28]

- ⚠️ VAST now recognizes `/etc/vast/schema` as an additional default directory
  for schema files. [#980](https://github.com/tenzir/vast/pull/980)

- ⚡️ [FlatBuffers](https://google.github.io/flatbuffers/) is now a required
  dependency for VAST. The archive and the segment store use FlatBuffers to
  store and version their on-disk persistent state.
  [#972](https://github.com/tenzir/vast/pull/972)

- 🎁 We open-sourced our [MessagePack](http://msgpack.org)-based table slice
  implementation, which provides a compact row-oriented encoding of data. This
  encoding works well for binary formats (e.g., PCAP) and access patterns that
  involve materializing entire rows. The MessagePack table slice is the new
  default when Apache Arrow is unavailable. To enable parsing into MessagePack,
  you can pass `--table-slice-type=msgpack` to the `import` command, or set the
  configuration option `import.table-slice-type` to `'msgpack'`.
  [#975](https://github.com/tenzir/vast/pull/975)

- 🎁 Starting with this release, installing VAST on any Linux becomes
  significantly easier: A static binary will be provided with each release on
  the GitHub releases page. [#966](https://github.com/tenzir/vast/pull/966)

- 🐞 The PCAP reader now correctly shows the amount of generated events.
  [#954](https://github.com/tenzir/vast/pull/954)

- ⚠️ The suricata schema file contains new type definitions for the stats, krb5,
  smb, and ssh events. [#954](https://github.com/tenzir/vast/pull/954)
  [#986](https://github.com/tenzir/vast/pull/986)

## [2020.06.25]

- ⚠️ The options `system.table-slice-type` and `system.table-slice-size` have
  been removed, as they duplicated `import.table-slice-type` and
  `import.table-slice-size` respectively.
  [#908](https://github.com/tenzir/vast/pull/908)
  [#951](https://github.com/tenzir/vast/pull/951)

- ⚠️ The `default` table slice type has been renamed to `caf`. It has not been
  the default when built with Apache Arrow support for a while now, and the new
  name more accurately reflects what it is doing.
  [#948](https://github.com/tenzir/vast/pull/948)

- 🎁 The output format for the `explore` and `pivot` commands can now be set
  using the `explore.format` and `pivot.format` options respectively. Both
  default to JSON. [#921](https://github.com/tenzir/vast/921)

- 🎁 The meta index now uses Bloom filters for equality queries involving IP
  addresses. This especially accelerates queries where the user wants to know
  whether a certain IP address exists in the entire database.
  [#931](https://github.com/tenzir/vast/pull/931)

- 🧬 VAST now supports aging out existing data. This feature currently only
  concerns data in the archive. The options `system.aging-frequency` and
  `system.aging-query` configure a query that runs on a regular schedule to
  determine which events to delete. It is also possible to trigger an aging
  cycle manually. [#929](https://github.com/tenzir/vast/pull/929)

- 🎁 The `import` command gained a new `--read-timeout` option that forces data
  to be forwarded to the importer regardless of the internal batching parameters
  and table slices being unfinished. This allows for reducing the latency
  between the `import` command and the node. The default timeout is 10 seconds.
  [#916](https://github.com/tenzir/vast/pull/916)

- 🐞 A bogus import process that assembled table slices with a greater number
  of events than expected by the node was able to lead to wrong query results.
  [#908](https://github.com/tenzir/vast/pull/908)

- ⚠️ The JSON export format now renders timestamps using strings instead of
  numbers in order to avoid possible loss of precision.
  [#909](https://github.com/tenzir/vast/pull/909)

- 🐞 A use after free bug would sometimes crash the node while it was shutting
  down. [#896](https://github.com/tenzir/vast/pull/896)

- 🐞 The `export json` command now correctly unescapes its output.
  [#910](https://github.com/tenzir/vast/pull/910)

- 🐞 VAST now correctly checks for control characters in inputs.
  [#910](https://github.com/tenzir/vast/pull/910)

- 🎁 VAST now has options to limit the amount of results produced by an
  invocation of `vast explore`. [#882](https://github.com/tenzir/vast/pull/882)

- 🎁 The `import json` command's type restrictions are more relaxed now, and can
  additionally convert from JSON strings to VAST internal data types.
  [#891](https://github.com/tenzir/vast/pull/891)

- 🎁 VAST now supports `/etc/vast/vast.conf` as an additional fallback for the
  configuration file. The following file locations are looked at in order: Path
  specified on the command line via `--config=path/to/vast.conf`, `vast.conf` in
  current working directory, `${INSTALL_PREFIX}/etc/vast/vast.conf`, and
  `/etc/vast/vast.conf`. [#898](https://github.com/tenzir/vast/pull/898)

## [2020.05.28]

- 🎁 VAST now ships with a schema suitable for Sysmon import.
  [#886](https://github.com/tenzir/vast/pull/886)

- 🎁 When importing events of a new or updated type, VAST now only requires the
  type to be specified once (e.g., in a schema file). For consecutive imports,
  the event type does not need to be specified again. A list of registered types
  can now be viewed using `vast status` under the key
  `node.type-registry.types`. [#875](https://github.com/tenzir/vast/pull/875)

- 🎁 When importing JSON data without knowing the type of the imported events a
  priori, VAST now supports automatic event type deduction based on the JSON
  object keys in the data. VAST selects a type _iff_ the set of fields match a
  known type. The `--type` / `-t` option to the `import` command restricts the
  matching to the set of types that share the provided prefix. Omitting `-t`
  attempts to match JSON against all known types. If only a single variant of a
  type is matched, the import falls back to the old behavior and fills in `nil`
  for mismatched keys.
  [#875](https://github.com/tenzir/vast/pull/875)

- 🎁 VAST now prints a message when it is waiting for user input to read
  a query from a terminal.
  [#878](https://github.com/tenzir/vast/pull/878)

- ⚠️ Spreading a query over multiple command line arguments in commands
  like explore/export/pivot/etc. has been deprecated.
  [#878](https://github.com/tenzir/vast/pull/878)

- 🧬 Added a new `explore` command to VAST that can be used to
  show data records within a certain time from the results of a query.
  [#873](https://github.com/tenzir/vast/pull/873)
  [#877](https://github.com/tenzir/vast/pull/877)

- ⚠️ The command line flag for disabling the accountant has been renamed to
  `--disable-metrics` to more accurately reflect its intended purpose. The
  internal `vast.statistics` event has been renamed to `vast.metrics`.
  [#870](https://github.com/tenzir/vast/pull/870)

- 🎁 All input parsers now support mixed `\n` and `\r\n` line endings.
  [#865](https://github.com/tenzir/vast/pull/847)

- 🐞 Fixed a bug that caused `vast import` processes to produce `'default'`
  table slices, despite having the `'arrow'` type as the default.
  [#866](https://github.com/tenzir/vast/pull/866)

- 🐞 Fixed a bug where setting the `logger.file-verbosity` in the config file
  would not have an effect. [#866](https://github.com/tenzir/vast/pull/866)

- 🐞 The parser for Zeek tsv data used to ignore attributes that were defined
  for the Zeek-specific types in the schema files. It has been modified to
  respect and prefer the specified attributes for the fields that are present
  in the input data. [#847](https://github.com/tenzir/vast/pull/847)

# [2020.04.29]

- 🐞 The `stop` command always returned immediately, regardless of whether it
  succeeded. It now blocks until the remote node shut down properly or returns
  an error exit code upon failure.
  [#849](https://github.com/tenzir/vast/pull/849)

- ⚠️ The option `--skip-candidate-checks` / `-s` for the `count` command
  was renamed to `--estimate` / `-e`.
  [#843](https://github.com/tenzir/vast/pull/843)

- 🐞 For some queries, the index evaluated only a subset of all relevant
  partitions in a non-deterministic manner. Fixing a violated evaluation
  invariant now guarantees deterministic execution.
  [#842](https://github.com/tenzir/vast/pull/842)

- 🐞 Fixed a crash when importing data while a continuous export was running for
  unrelated events. [#830](https://github.com/tenzir/vast/pull/830)

- 🐞 Fixed a bug that could cause stalled input streams not to forward events to
  the index and archive components for the JSON, CSV, and Syslog readers, when
  the input stopped arriving but no EOF was sent. This is a follow-up to
  [#750](https://github.com/tenzir/vast/pull/750). A timeout now ensures that
  that the readers continue when some events were already handled, but the input
  appears to be stalled. [#835](https://github.com/tenzir/vast/pull/835)

- 🐞 Queries of the form `x != 80/tcp` were falsely evaluated as
  `x != 80/? && x != ?/tcp`. (The syntax in the second predicate does not yet
  exist; it only illustrates the bug.) Port inequality queries now correctly
  evaluate `x != 80/? || x != ?/tcp`. E.g., the result now contains values like
  `80/udp` and `80/?`, but also `8080/tcp`.
  [#834](https://github.com/tenzir/vast/pull/834)

- 🎁 Bash autocompletion for `vast` is now available via the autocomplete
  script located at `scripts/vast-completions.bash` in the VAST source tree.
  [#833](https://github.com/tenzir/vast/pull/833)

- ⚠️ The index specific options `max-partition-size`, `max-resident-partitions`,
  `max-taste-partitions`, and `max-queries` can now be specified on the command
  line when starting a node.
  [#728](https://github.com/tenzir/vast/pull/728)

- 🎁 Packet drop and discard statistics are now reported to the accountant for
  PCAP import, and are available using the keys `pcap-reader.recv`,
  `pcap-reader.drop`, `pcap-reader.ifdrop`, `pcap-reader.discard`, and
  `pcap-reader.discard-rate ` in the `vast.statistics` event. If the number of
  dropped packets exceeds a configurable threshold, VAST additionally warns
  about packet drops on the command line.
  [#827](https://github.com/tenzir/pull/827)
  [#844](https://github.com/tenzir/pull/844)

- ⚠️ The default bind address has been changed from `::` to `localhost`.
  [#828](https://github.com/tenzir/vast/pull/828)

- 🐞 Archive lookups are now interruptible. This change fixes an issue that
  caused consecutive exports to slow down the node, which improves the overall
  performance for larger databases considerably.
  [#825](https://github.com/tenzir/vast/pull/825)

## [2020.03.26]

- 🐞 An under-the-hood change to our parser-combinator framework makes sure that
  we do not discard possibly invalid input data up the the end of input. This
  uncovered a bug in our MRT/bgpdump integrations, which have thus been disabled
  (for now), and will be fixed at a later point in time.
  [#808](https://github.com/tenzir/vast/pull/808)

- ⚠️ The config option `system.log-directory` was deprecated and replaced
  by the new option `system.log-file`. All logs will now be written to a
  single file.
  [#806](https://github.com/tenzir/vast/pull/803)

- ⚠️ The log folder `vast.log/` in the current directory will not be created
  by default any more. Users must explicitly set the `system.file-verbosity`
  option if they wish to keep the old behavior.
  [#803](https://github.com/tenzir/vast/pull/803)

- 🎁 The new `vast import syslog` command allows importing Syslog messages
  as defined in [RFC5424](https://tools.ietf.org/html/rfc5424).
  [#770](https://github.com/tenzir/vast/pull/770)

- 🎁 The hash index has been re-enabled after it was outfitted with a new
  [high-performance hash map](https://github.com/Tessil/robin-map/)
  implementation that increased performance to the point where it is on par with
  the regular index. [#796](https://github.com/tenzir/vast/796)

- ⚠️ The VERBOSE log level has been added between INFO and DEBUG. This level
  is enabled at build time for all build types, making it possible to get more
  detailed logging output from release builds.
  [#787](https://github.com/tenzir/pull/787)

- ⚠️ The command line options prefix for changing CAF options was changed from
  `--caf#` to `--caf.`. [#797](https://github.com/tenzir/pull/797)

- 🐞 Expressions must now be parsed to the end of input. This fixes a bug that
  caused malformed queries to be evaluated until the parser failed. For example,
  the query `#type == "suricata.http" && .dest_port == 80` was erroneously
  evaluated as `#type == "suricata.http"` instead.
  [#791](https://github.com/tenzir/pull/791)

- ⚠️ The internal statistics event type `vast.account` has been renamed to
  `vast.statistics` for clarity. [#789](https://github.com/tenzir/pull/789)

- 🐞 The short option `-c` for setting the configuration file has been removed.
  The long option `--config` must now be used instead. This fixed a bug that did
  not allow for `-c` to be used for continuous exports.
  [#781](https://github.com/tenzir/pull/781)

- 🐞 Continuous export processes can now be stopped correctly. Before this
  change, the node showed an error message and the exporting process exited with
  a non-zero exit code. [#779](https://github.com/tenzir/pull/779)

- 🎁 The option `--disable-community-id` has been added to the `vast import
  pcap` command for disabling the automatic computation of Community IDs.
  [#777](https://github.com/tenzir/pull/777)

## [2020.02.27]

- 🐞 Continuously importing events from a Zeek process with a low rate of
  emitted events resulted in a long delay until the data would be included
  in the result set of queries. This is because the import process would
  buffer up to 10,000 events before sending them to the server as a batch.
  The algorithm has been tuned to flush its buffers if no data is available
  for more than 500 milliseconds.
  [#750](https://github.com/tenzir/vast/pull/750)

- ⚠️ Hash indices have been disabled again due to a performance regression.
  [#765](https://github.com/tenzir/vast/pull/765)

- ⚠️ The option `--directory` has been replaced by `--db-directory` and
  `log-directory`, which set directories for persistent state and log files
  respectively. The default log file path has changed from `vast.db/log` to
  `vast.log`. [#758](https://github.com/tenzir/vast/pull/758)

- ⚠️ VAST now supports (and requires) Apache Arrow >= 0.16.
  [#751](https://github.com/tenzir/vast/pull/751)

- ⚠️ The option `--historical` for export commands has been removed, as it was
  the default already. [#754](https://github.com/tenzir/vast/pull/754)

- 🎁 For users of the [Nix](https://nixos.org/nix/) package manager, expressions
  have been added to generate reproducible development environments with
  `nix-shell`.
  [#740](https://github.com/tenzir/vast/pull/740)

- ⚠️ The build system will from now on try use the CAF library from the system,
  if one is provided. If it is not found, the CAF submodule will be used as a
  fallback.
  [#740](https://github.com/tenzir/vast/pull/740)

## [2020.01.31]

- ⚠️ VAST is switching to a calendar-based versioning scheme starting with this
  release.
  [#739](https://github.com/tenzir/vast/pull/739)

- 🎁 When a record field has the `#index=hash` attribute, VAST will choose an
  optimized index implementation. This new index type only supports
  (in)equality queries and is therefore intended to be used with opaque types,
  such as unique identifiers or random strings.
  [#632](https://github.com/tenzir/vast/pull/632),
  [#726](https://github.com/tenzir/vast/pull/726)

- 🎁 An experimental new Python module enables querying VAST and processing
  results as [pyarrow](https://arrow.apache.org/docs/python/) tables.
  [#685](https://github.com/tenzir/vast/pull/685)

- 🐞 A bug in the quoted string parser caused a parsing failure if an escape
  character occurred in the last position.
  [#685](https://github.com/tenzir/vast/pull/685)

- ⚠️ Record field names can now be entered as quoted strings in the schema
  and expression languages. This lifts a restriction where JSON fields
  with whitespaces or special characters could not be ingested.
  [#685](https://github.com/tenzir/vast/pull/685)

- ⚠️ Two minor modifications were done in the parsing framework: (i) the parsers
  for enums and records now allow trailing separators, and (ii) the dash (`-`)
  was removed from the allowed characters of schema type names.
  [#706](https://github.com/tenzir/vast/pull/706)

- 🐞 The example configuration file contained an invalid section `vast`.
   This has been changed to the correct name `system`.
  [#705](https://github.com/tenzir/vast/pull/705)

- 🐞 A race condition in the index logic was able to lead to incomplete or empty
  result sets for `vast export`. [#703](https://github.com/tenzir/vast/pull/703)

- ⚠️ Build configuration defaults have been adapated for a better user
  experience. Installations are now relocatable by default, which can be
  reverted by configuring with `--without-relocatable`. Additionally, new sets
  of defaults named `--release` and `--debug` (renamed from `--dev-mode`) have
  been added. [#695](https://github.com/tenzir/vast/pull/695)

- 🎁 On FreeBSD, a VAST installation now includes an rc.d script that
  simpliefies spinning up a VAST node. CMake installs the script at
  `PREFIX/etc/rc.d/vast`.
  [#693](https://github.com/tenzir/vast/pull/693)

- 🎁 The long option `--config`, which sets an explicit path to the VAST
  configuration file, now also has the short option `-c`.
  [#689](https://github.com/tenzir/vast/pull/689)

- 🎁 Added *Apache Arrow* as new export format. This allows users to export
  query results as Apache Arrow record batches for processing the results
  downstream, e.g., in Python or Spark.
  [#633](https://github.com/tenzir/vast/pull/633)

- 🐞 The import process did not print statistics when importing events over UDP.
  Additionally, warnings about dropped UDP packets are no longer shown per
  packet, but rather periodically reported in a readable format.
  [#662](https://github.com/tenzir/vast/pull/662)

- 🐞 Importing events over UDP with `vast import <format> --listen :<port>/udp`
  failed to register the accountant component. This caused an unexpected
  message warning to be printed on startup and resulted in losing import
  statistics. VAST now correctly registers the accountant.
  [#655](https://github.com/tenzir/vast/pull/655)

- 🐞 PCAP ingestion failed for traces containing VLAN tags. VAST now strips
  [IEEE 802.1Q](https://en.wikipedia.org/wiki/IEEE_802.1Q) headers instead of
  skipping VLAN-tagged packets.
  [#650](https://github.com/tenzir/vast/pull/650)

- 🐞 In some cases it was possible that a source would connect to a node before
  it was fully initialized, resulting in a hanging `vast import` process.
  [#647](https://github.com/tenzir/vast/pull/647)

- 🎁 The `import pcap` command now takes an optional snapshot length via
  `--snaplen`.  If the snapshot length is set to snaplen, and snaplen is less
  than the size of a packet that is captured, only the first snaplen bytes of
  that packet will be captured and provided as packet data.
  [#642](https://github.com/tenzir/vast/pull/642)

- ⚠️ The `import pcap` command no longer takes interface names via `--read,-r`,
  but instead from a separate option named `--interface,-i`. This change has
  been made for consistency with other tools.
  [#641](https://github.com/tenzir/vast/pull/641)

## [0.2] - 2019.10.30

- 🎁 The default schema for Suricata has been updated to support the new
  `suricata.smtp` event type in Suricata 5.

- 🎁 The `export null` command retrieves data, but never prints anything. Its
  main purpose is to make benchmarking VAST easier and faster.

- ⚠️ The query language has been extended to support expression of the form
  `X == /pattern/`, where `X` is a compatible LHS extractor. Previously,
  patterns only supports the match operator `~`. The two operators have the
  same semantics when one operand is a pattern.

- 🎁 The new `pivot` command retrieves data of a related type. It inspects each
  event in a query result to find an event of the requested type. If a common
  field exists in the schema definition of the requested type, VAST will
  dynamically create a new query to fetch the contextual data according to the
  type relationship. For example, if two records `T` and `U` share the same
  field `x`, and the user requests to pivot via `T.x == 42`, then VAST will
  fetch all data for `U.x == 42`. An example use case would be to pivot from a
  Zeek or Suricata log entry to the corresponding PCAP packets.
  VAST uses the field `community_id` to pivot between the logs and the packets.
  Pivoting is currently implemented for Suricata, Zeek (with [community ID
  computation](https://github.com/corelight/bro-community-id) enabled), and
  PCAP.

- 🎁 The new `infer` command performs schema inference of input data. The
  command can deduce the input format and creates a schema definition that is
  sutable to use with the supplied data. Supported input types include Zeek TSV
  and JSONLD.

- 🐞 The user environments `LDFLAGS` were erroneously passed to `ar`. Instead,
  the user environments `ARFLAGS` are now used.

- 🐞 Exporting data with `export -n <count>` crashed when `count` was a
  multiple of the table slice size. The command now works as expected.

- 🎁 The newly added `count` comman allows counting hits for a query without
  exporting data.

- 🎁 Commands now support a `--documentation` option, which returns
  Markdown-formatted documentation text.

- ⚠️ CAF and Broker are no longer required to be installed prior to building
  VAST. These dependencies are now tracked as git submodules to ensure version
  compatibility. Specifying a custom build is still possible via the CMake
  variables `CAF_ROOT_DIR` and `BROKER_ROOT_DIR`.

- ⚠️ When exporting data in `pcap` format, it is no longer necessary to
  manually restrict the query by adding the predicate `#type == "pcap.packet"`
  to the expression. This now happens automatically because only this type
  contains the raw packet data.

- 🐞 Queries of the form `#type ~ /pattern/` used to be rejected erroneously.
  The validation code has been corrected and such queries are now working
  as expected.

- 🐞 When specifying `enum` types in the schema, ingestion failed because there
  did not exist an implementation for such types. It is now possible to use
  define enumerations in schema as expected and query them as strings.

- 🐞 Queries with the less `<` or greater `>` operators produced off-by-one
  results for the `duration` when the query contained a finer resolution than
  the index. The operator now works as expected.

- 🎁 A new schema for Argus CSV output has been added. It parses the output of
  `ra(1)`, which produces CSV output when invoked with `-L 0 -c ,`.

- ⚠️ When defining schema attributes in key-value pair form, the value no
  longer requires double-quotes. For example, `#foo=x` is now the same as
  `#foo="x"`. The form without double-quotes consumes the input until the next
  space and does not support escaping. In case an attribute value contains
  whitespace, double-quotes must be provided, e.g., `#foo="x y z"`.

- 🎁 The schema language now supports comments. A double-slash (`//`) begins a
  comment. Comments last until the end of the line, i.e., until a newline
  character (`\n`).

- ⚠️ The PCAP packet type gained the additional field `community_id` that
  contains the [Community ID](https://github.com/corelight/community-id-spec)
  flow hash. This identifier facilitates pivoting to a specific flow from data
  sources with connnection-level information, such Zeek or Suricata logs.

- 🐞 Timestamps were always printed in millisecond resolution, which lead to
  loss of precision when the internal representation had a higher resolution.
  Timestamps are now rendered up to nanosecond resolution - the maximum
  resolution supported.

- 🎁 The `import` command now supports CSV formatted data. The type for each
  column is automatically derived by matching the column names from the CSV
  header in the input with the available types from the schema definitions.

- 🐞 All query expressions in the form `#type != X` were falsely evaluated as
  `#type == X` and consequently produced wrong results. These expressions now
  behave as expected.

- 🐞 Parsers for reading log input that relied on recursive rules leaked memory
  by creating cycling references. All recursive parsers have been updated to
  break such cycles and thus no longer leak memory.

- ⚠️ Log files generally have some notion of timestamp for recorded events. To
  make the query language more intuitive, the syntax for querying time points
  thus changed from `#time` to `#timestamp`. For example,
  `#time > 2019-07-02+12:00:00` now reads `#timestamp > 2019-07-02+12:00:00`.

- 🎁 Configuring how much status information gets printed to STDERR previously
  required obscure config settings. From now on, users can simply use
  `--verbosity=<level>,-v <level>`, where `<level>` is one of `quiet`, `error`,
  `warn`, `info`, `debug`, or `trace`. However, `debug` and `trace` are only
  available for debug builds (otherwise they fall back to log level `info`).

- 🎁 The query expression language now supports *data predicates*, which are a
  shorthand for a type extractor in combination with an equality operator. For
  example, the data predicate `6.6.6.6` is the same as `:addr == 6.6.6.6`.

- 🐞 The Zeek reader failed upon encountering logs with a `double` column, as
  it occurs in `capture_loss.log`. The Zeek parser generator has been fixed to
  handle such types correctly.

- 🐞 Some queries returned duplicate events because the archive did not filter
  the result set properly. This no longer occurs after fixing the table slice
  filtering logic.

- 🎁 The `index` object in the output from `vast status` has a new field
  `statistics` for a high-level summary of the indexed data. Currently, there
  exists a nested `layouts` objects with per-layout statistics about the number
  of events indexed.

- 🎁 The `accountant` object in the output from `vast status` has a new field
  `log-file` that points to the filesystem path of the accountant log file.

- ⚠️ Default schema definitions for certain `import` formats changed from
  hard-coded to runtime-evaluated. The default location of the schema
  definition files is `$(dirname vast-executable)`/../share/vast/schema.
  Currently this is used for the Suricata JSON log reader.

- ⚠️ The default directory name for persistent state changed from `vast` to
  `vast.db`. This makes it possible to run `./vast` in the current directory
  without having to specify a different state directory on the command line.

- ⚠️ Nested types are from now on accessed by the `.`-syntax. This means
  VAST now has a unified syntax to select nested types and fields.
  For example, what used to be `zeek::http` is now just `zeek.http`.

- 🎁 Data extractors in the query language can now contain a type prefix.
  This enables an easier way to extract data from a specific type. For example,
  a query to look for Zeek conn log entries with responder IP address 1.2.3.4
  had to be written with two terms, `#type == zeek.conn && id.resp_h == 1.2.3.4`,
  because the nested id record can occur in other types as well. Such queries
  can now written more tersely as `zeek.conn.id.resp_h == 1.2.3.4`.

- 🎁 VAST gained support for importing Suricata JSON logs. The import command
  has a new suricata format that can ingest EVE JSON output.

- 🎁 The data parser now supports `count` and `integer` values according to the
  *International System for Units (SI)*. For example, `1k` is equal to `1000`
  and `1Ki` equal to `1024`.

- 🐞 The `map` data parser did not parse negative values correctly. It was not
  possible to parse strings of the form `"{-42 -> T}"` because the parser
  attempted to parse the token for the empty map `"{-}"` instead.

- 🎁 VAST can now ingest JSON data. The `import` command gained the `json`
  format, which allows for parsing line-delimited JSON (LDJSON) according to a
  user-selected type with `--type`. The `--schema` or `--schema-file` options
  can be used in conjunction to supply custom types. The JSON objects in
  the input must match the selected type, that is, the keys of the JSON object
  must be equal to the record field names and the object values must be
  convertible to the record field types.

- 🐞 The CSV printer of the `export` command used to insert 2 superfluous
  fields when formatting an event: The internal event ID and a deprecated
  internal timestamp value. Both fields have been removed from the output,
  bringing it into line with the other output formats.

- ⚠️ The (internal) option `--node` for the `import` and `export` commands
  has been renamed from `-n` to `-N`, to allow usage of `-n` for
  `--max-events`.

- 🎁 For symmetry to the `export` command, the `import` command gained the
  `--max-events,n` option to limit the number of events that will be imported.

- ⚠️ To make the export option to limit the number of events to be exported
  more idiomatic, it has been renamed from `--events,e` to `--max-events,n`.
  Now `vast export -n 42` generates at most 42 events.

- 🐞 When a node terminates during an import, the client process remained
  unaffected and kept processing input. Now the client terminates when a
  remote node terminates.

- 🎁 The `import` command gained the `--listen,l` option to receive input
  from the network. Currently only UDP is supported. Previously, one had to use
  a clever netcat pipe with enough receive buffer to achieve the same effect,
  e.g., `nc -I 1500 -p 4200 | vast import pcap`. Now this pipe degenerates to
  `vast import pcap -l`.

- 🎁 The new `--disable-accounting` option shuts off periodic gathering of
  system telemetry in the accountant actor. This also disables output in the
  `accounting.log`.

- 🐞 Evaluation of predicates with negations return incorrect results. For
  example, the expression `:addr !in 10.0.0.0/8` created a disjunction of all
  fields to which `:addr` resolved, without properly applying De-Morgan. The
  same bug also existed for key extractors. De-Morgan is now applied properly
  for the operations `!in` and `!~`.

## [0.1] - 2019.02.28

This is the first official release.

[0.1]: https://github.com/tenzir/vast/releases/tag/0.1
[0.2]: https://github.com/tenzir/vast/releases/tag/0.2
[2020.01.31]: https://github.com/tenzir/vast/releases/tag/2020.01.31
[2020.02.27]: https://github.com/tenzir/vast/releases/tag/2020.02.27
[2020.03.26]: https://github.com/tenzir/vast/releases/tag/2020.03.26
[2020.04.29]: https://github.com/tenzir/vast/releases/tag/2020.04.29
[2020.05.28]: https://github.com/tenzir/vast/releases/tag/2020.05.28
[2020.06.25]: https://github.com/tenzir/vast/releases/tag/2020.06.25
[2020.07.28]: https://github.com/tenzir/vast/releases/tag/2020.07.28
[2020.08.28]: https://github.com/tenzir/vast/releases/tag/2020.08.28
[2020.09.30]: https://github.com/tenzir/vast/releases/tag/2020.09.30
[2020.10.29]: https://github.com/tenzir/vast/releases/tag/2020.10.29<|MERGE_RESOLUTION|>--- conflicted
+++ resolved
@@ -12,15 +12,13 @@
 
 ## Unreleased
 
-<<<<<<< HEAD
 - 🐞 VAST no longer blocks when an invalid query operation is issued.
   [#1189](https://github.com/tenzir/vast/pull/1189)
-=======
+
 - 🎁 The storage required for index ip addresses has been optimized. This
   should result in significantly reduced memory usage over time, as well
   as faster restart times and reduced disk space requirements.
   [#1172](https://github.com/tenzir/vast/pull/1172)
->>>>>>> 5078b9fd
 
 - ⚠️ The Suricata schemas received an overhaul: there now exist `vlan` and
   `in_iface` fields in all types. In addition, VAST ships with new types for
