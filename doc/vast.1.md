# VAST 1 "@MAN_DATE@" @VERSION_MAJ_MIN@ "Visibility Across Space and Time"

NAME
----

`vast` -- manage a VAST topology

SYNOPSIS
--------

`vast` [*options*] *command* [*arguments*]

OVERVIEW
--------

VAST is a platform for explorative data analysis. It ingests various types of
data formats (e.g., logs, network packet traces) and provides type-safe search
in a rich data model.

DESCRIPTION
-----------

The `vast` executable enables management of a VAST topology by interacting with
a **node**, which acts as a container for the system components. Typically,
each physical machine in a VAST deployment corresponds to one node. For
single-machine deployments all components run inside a single process, whereas
cluster deployments consist of multiple nodes with components spread across
them.

Nodes can enter a peering relationship and build a topology. All peers have
the same authority: if one fails, others can take over. By default, each
node includes all core components: **archive**, **index**, and **importer**. For
more fine-grained control about the components running on a node, one can spawn
the node in "bare" mode to get an empty container. This allows for more
flexible arrangement of components to best match the available system hardware.

The following key components exist:

**source**
  Generates events from a data source, such as packets from a network interface
  or log files.

**sink**
  Receives events as the result of a query and displays them in specific output
  format, such as JSON, PCAP (for packets), or Bro logs.

**archive**
  Compressed bulk storage of the all events.

**index**
  Accelerates queries by constructing bitmap indexes over a subset of the event
  data.

**importer**
  Accepts events from **source**s, assigns them unique 64-bit IDs, and relays
  them to **archive** and **index**.

**exporter**
  Accepts query expressions from users, asks **index** for hits, takes them to
  **archive** to extract candidates, and relays matching events to **sink**s.

### Schematic
```
                +--------------------------------------------+
                | Node                                       |
                |                                            |
  +--------+    |             +--------+                     |    +-------+
  | source |    |         +--->archive <------+           +-------> sink  |
  +-----bro+-------+      |   +--------<---+  v-----------++ |    +---json+
                |  |      |                |  | exporter   | |
                | +v------++           +------>------------+ |
     ...        | |importer|           |   |     ...         |      ...
                | +^------++           |   |                 |
                |  |      |            |   +-->------------+ |
  +--------+-------+      |            |      | exporter   | |
  | source |    |         |   +--------v      ^-----------++ |    +-------+
  +----pcap+    |         +---> index  <------+           +-------> sink  |
                |             +--------+                     |    +--ascii+
                |                                            |
                |                                            |
                +--------------------------------------------+
```
The above diagram illustrates the default configuration of a single node and
the flow of messages between the components. The **importer**, **index**, and
**archive** are singleton instances within the **node**. **Source**s are spawned
on demand for each data import. **Sink**s and **exporter**s form pairs that are
spawned on demand for each query. **Source**s and **sink**s exist in their own
processes, and are primarily responsible for parsing the input and formatting
the search results.

OPTIONS
-------

The *options* in front of *command* control how to to connect to a node.

The following *options* are available:

`-d` *dir*, `--dir`=*dir* [*.*]
  The VAST directory for logs and state.

`-e` *endpoint*, `--endpoint`=*endpoint* [*127.0.0.1:42000*]
  The endpoint of the node to connect to or launch. (See below)

`-i` *id*, `--id`=*id* [*hostname*]
  Overrides the node *id*, which defaults to the system hostname.
  Each node in a topology must have a unique ID, otherwise peering fails.

`-h`, `-?`, `--help`
  Display a help message and exit.

`-n`, `--node`
  Do not attempt to connect to a remote **node** but start a local instance
  instead.

`-v`, `--version`
  Print VAST version and exit.

When specifying an endpoint via `-e`, `vast` connects to that endpoint to
obtain a **node** handle. An exception is the command `vast start`,
which uses the endpoint specification to spawn a **node**.

### endpoint

An endpoint has the format *host:port* where *host* is a hostname or IP address
and *port* the transport-layer port of the listening daemon. Either can be
omitted: *host* or *:port* are also valid endpoints. IPv6 addresses must be
enclosed in brackets in conjunction with a *port*, e.g., *[::1]:42001*.

COMMANDS
--------

This section describes each *command* and its *arguments*. The following
commands exist:
    *start*         starts a node
    *stop*          stops a node
    *peer*          peers with another node
    *show*          shows various properties of a topology
    *spawn*         creates a new component
<<<<<<< HEAD
    *kill*          terminates a component
    *send*          send a message to a component
=======
    *kill*          terminates an component
>>>>>>> 6d3df772
    *import*        imports data from standard input
    *export*        exports query results to standard output

### start

Synopsis:

  *start*

Start a node at the specified endpoint.

### stop

Synopsis:

  *stop*

Stops the node and terminates all contained components.

### peer

Synopsis:

  *peer* *endpoint*

Joins a topology through a node identified by *endpoint*.
See **OPTIONS** for a description of the *endpoint* syntax.

### show

Synopsis:

  *show*

Displays various properties of a topology.

### spawn

Synopsis:

  *spawn* [*arguments*] *component* [*parameters*]

Creates a new component of kind *component*. Some components can have at most
one instance while others can have multiple instances.

Available *arguments*:

`-l` *label*
   A unique identifier for *component* within a node. The default label
   has the form *component* where *N* is a running counter increased for each
   spawned instance of *component*.

Available *component* values with corresponding *parameters*:

*metastore* [*parameters*]
`-i` *id* [*random*]
  Choose an explicit server ID for the consensus module. The default value is
  chosen uniformly at random from the set of valid IDs.

*archive* [*parameters*]
  `-s` *segments* [*10*]
    Number of cached segments
  `-m` *size* [*128*]
    Maximum segment size in MB

*index* [*parameters*]
  `-p` *partitions* [*10*]
    Number of passive partitions.
  `-e` *events* [*1,048,576*]
    Maximum events per partition. When an active partition reaches its
    maximum, the index evicts it from memory and replaces it with an empty
    partition.

*importer*

*exporter* [*parameters*] *expression*
  `-c`
    Marks this exporter as *continuous*.
  `-h`
    Marks this exporter as *historical*.
  `-u`
    Marks this exporter as *unified*, which is equivalent to both
    `-c` and `-h`.
  `-e` *n* [*0*]
    Limit the number of events to extract; *n = 0* means unlimited.

*source* **X** [*parameters*] [*expression*]
  **X** specifies the format of *source*. If *expression* is present, it will
  act as a whitelist that will skip all events that do not match. Each source
  format has its own set of parameters, but the following parameters apply to
  all formats:
  `-r` *input*
    Filesystem path or type-specific name that identifies event *input*.
  `-s` *schema*
    Path to an alterative *schema* file that overrides the default schema.
  `-d`
    Treats `-r` as a listening UNIX domain socket instead of a regular file.

*source* *bro*

*source* *bgpdump*

*source* *mrt*

*source* *test* [*parameters*]
  `-e` *events*
    The maximum number of *events* to generate.

*source* *pcap* [*parameters*]
  `-c` *cutoff*
    The *cutoff* values specifies the maximum number of bytes to record per
    flow in each direction. That is, the maximum number of recorded bytes flow
    bytes can at most be twice as much as *cutoff*. the flow will be ignored
  `-f` *max-flows* [*1,000,000*]
    The maximum number of flows to track concurrently. When there exist more
    flows than *max-flows*, a new flow will cause eviction of a element from
    the flow table chosen uniformly at random.
  `-a` *max-age* [*60*]
    The maximum lifetime of a flow before it gets evicted from the flow table.
  `-p` *c*
    Enable pseudo-realtime mode by a factor of *1/c* to artificially delay
    packet processing when reading from trace files. This means that the PCAP
    source in that it sleeps for the amount of time observed in the packet
    timestamp differences. If the PCAP source encounters a packet *p1* after a
    previous packet *p0* with timestamps *t1* and *t0*, then it will sleep for
    time *(t1-t0)/c* before processing *p1*.

*sink* **X** [*parameters*]
  **X** specifies the format of *sink*. Each source format has its own set of
  parameters, but the following parameters apply to all formats:
  `-w` *path*
    Name of the filesystem *path* (file or directory) to write events to.
  `-d`
    Treats `-w` as a listening UNIX domain socket instead of a regular file.

*sink* *ascii*

*sink* *bro*

*sink* *csv*

*sink* *json*

*sink* *pcap* [*parameters*]
  `-f` *flush* [*1000*]
    Flush the output PCAP trace after having processed *flush* packets.

*profiler* [*parameters*]
  If compiled with gperftools, enables the gperftools CPU or heap profiler to
  collect samples at a given resolution.
  `-c`
    Launch the CPU profiler.
  `-h`
    Launch the heap profiler.
  `-r` *seconds* [*1*]
    The profiling resolution in seconds.

### kill

Synopsis:

  *kill* *label*

Terminates a component. The argument *label* refers to a component label.

### import

Synopsis:

  *import* *format* [*arguments*]

Imports data in a specific *format* on standard input and send it to a node.
This command is a shorthand for spawning a source locally and connecting it to
the given node's importer.
All *arguments* get passed to *spawn source*.

Note that *import* implicitly specifies *-a*, and *-r file* has no effect
because it the process always reads from standard input.

### export

Synopsis:

  *export* [*arguments*] *expression*

Issues a query and exports results to standard output. This command is a
shorthand for spawning a exporter and local sink, linking the two, and relaying
the resulting event stream arriving at the sink to standard output.
All *arguments* get passed to *spawn sink*.

Because *export* always writes to standard output, *-w file* has no effect.

EXAMPLES
--------

Start a node at 10.0.0.1 on port 42000 in the foreground:

    vast -e 10.0.0.1:42000 start

Send [Bro](http://www.bro.org) logs to the remote node:

    zcat *.log.gz | vast import bro

Import a PCAP trace into a local VAST node in one shot:

    vast import pcap < trace.pcap

Run a historical query, printed in ASCII, limited to at most 10 results:

    vast export -e 10 ascii :addr in 10.0.0.0/8

Query a local node and get the result back as PCAP trace:

    vast export pcap "sport > 60000/tcp && src !in 10.0.0.0/8" \
      | ipsumdump --collate -w - \
      | tcpdump -r - -nl

Make the node at 10.0.0.1 peer with 10.0.0.2:

    vast -e 10.0.0.1 peer 10.0.0.2

Connect to a node running at 1.2.3.4 on port 31337 and display topology details:

    vast -e 1.2.3.4:31337 show

FORMATS
-------

VAST can import and export various data formats. Some formats only work for
import, some only for export, and some for both.

### ASCII

- **Type**: writer
- **Representation**: ASCII
- **Dependencies**: none

The ASCII format is VAST's built-in way of representing events. It features an
unambiguous grammar for all data types. For example, an instance of `count`
is rendered as `42`, a timespan as `42ns`, a `string` as `"foo"`, or a
`set<bool>` as `{F, F, T}`.

### BGPdump

- **Type**: reader
- **Representation**: ASCII
- **Dependencies**: none

The BGPdump format is the textual output of the MRT format (see below).

### Bro

- **Type**: reader, writer
- **Representation**: ASCII
- **Dependencies**: none

The Bro format reads and writes ASCII output from the [Bro](https://bro.org)
network security monitor. A log consists of a sequence of header rows, followed
by log entries.

### CSV

- **Type**: writer
- **Representation**: ASCII
- **Dependencies**: none

The Comma-Separated Values (CSV) format writes one events as rows, prepended by
a header representing the event type. Whenever a new event type occurs, VAST
generates a new header.

### JSON

- **Type**: writer
- **Representation**: ASCII
- **Dependencies**: none

The JSON format writes events as in
[JSON Streaming](https://en.wikipedia.org/wiki/JSON_streaming) style. In
particular, VAST uses line-delimited JSON (LDJSON) to render one event per
line.

### MRT

- **Type**: reader
- **Representation**: binary
- **Dependencies**: none

The **Multi-Threaded Routing Toolkit (MRT)** format describes routing protocol
messages, state changes, and routing information base contents. See
[RFC 6396](https://tools.ietf.org/html/rfc6396) for a complete reference. The
implementation relies on BGP attributes, which
[RFC 4271](https://tools.ietf.org/html/rfc4271) defines in detail.

### PCAP

- **Type**: reader, writer
- **Representation**: binary
- **Dependencies**: libpcap

The PCAP format reads and writes raw network packets with *libpcap*. Events of
this type consit of the connection 4-tuple plus the binary packet data as given
by libpcap.

### Test

- **Type**: generator
- **Representation**: binary
- **Dependencies**: none

The test format acts as a "traffic generator" to allow users to generate
arbitrary events according to VAST's data model. It takes a schema as input and
then looks for specific type attributes describing distribution functions.
Supported distributions include `uniform(a, b)`, `normal(mu, sigma)`, and
`pareto(xm, alpha)`.

For example, to generate an event consisting of singular, normally-distributed
data with mean 42 and variance 10, you would provide the following schema:

  type foo = real &uniform(42, 10)

DATA MODEL
----------

VAST relies on a rich and strong type interface to support various
type-specific query operations and optimizations.

### Terminology

The phyiscal representation of information in VAST is *data*. A *type*
describes how to interpret data semantically. A type optionally carries a name
and a list of *attributes* in the form of key-value pairs. Together, a data
instance and a type form a *value*. A value with a named type is an *event*.
In addition to a value, an event has a timestamp and unique ID.

### Types

A type can be a *basic type*, a *container type* or a *compound type*.

#### Basic Types

- `bool`: a boolean value
- `int`: a 64-bit signed integer
- `count`: a 64-bit unsigned integer
- `real`: a 64-bit double (IEEE 754)
- `duration`: a time duration (nanoseconds granularity)
- `time`: a time point (nanoseconds granularity)
- `string`: a fixed-length string optimized for short strings
- `pattern`: a regular expression
- `address`: an IPv4 or IPv6 address
- `subnet`: an IPv4 or IPv6 subnet
- `port`: a transport-layer port

#### Container Types

- `vector<T>`: a sequence of instances of type T
- `set<T>`: an unordered mathematical set of instances of type T
- `map<T, U>`: an associative array that maps instances of type T to type U

#### Compound types

- `record { ... }`: a structure that contains a fixed number of typed and named
  *fields*.

### Schemas

A *schema* consists of a sequence of type statements having the form

    type T = x

where `T` is the name of a new type and `x` the name of an existing or built-in
type. Example:

    type foo = count

    type bar = record {
      x: foo,
      y: string,
      z: set<addr>
    }

This schema defines two types, a simple alias `foo` and a record `bar`.

### Specifying Schemas

During data import, VAST attempts to infer the *schema*, i.e., the pyiscal
representation of data along with plausible types. Users can also control
explicitly how to handle data by manually providing a path to schema file via
the command line option `-s <schema>`.

The only restriction is that the manually provided schema must be *congruent*
to the existing schema, that is, the types must be representationall equal.
Record field names do not affect congruence. Neither do type attributes.

For example, let's look at the builtin schema for PCAP data:

    type pcap::packet = record {
      meta: record {
        src: addr,
        dst: addr,
        sport: port,
        dport: port
      },
      data: string &skip
    }

A packet consists of meta data and a payload. The above schema skips the
payload (note the `&skip` attribute) because there exists no one-size-fits-all
strategy to indexing it. A congruent schema that further skips the
transport-layer ports may look as follows:

    type originator = addr

    type responder = addr

    type pcap::packet = record {
      header: record {
        orig: originator,
        resp: responder,
        sport: port &skip,
        dport: port &skip
      },
      payload: string &skip
    }

ISSUES
------

If you encounter a bug or have suggestions for improvement, please file an
issue at <http://vast.fail>.

SEE ALSO
--------

Visit <http://vast.io> for more information about VAST.<|MERGE_RESOLUTION|>--- conflicted
+++ resolved
@@ -136,12 +136,7 @@
     *peer*          peers with another node
     *show*          shows various properties of a topology
     *spawn*         creates a new component
-<<<<<<< HEAD
     *kill*          terminates a component
-    *send*          send a message to a component
-=======
-    *kill*          terminates an component
->>>>>>> 6d3df772
     *import*        imports data from standard input
     *export*        exports query results to standard output
 
