--- conflicted
+++ resolved
@@ -100,7 +100,6 @@
           sudo apt-get -qq update
           sudo apt-get -qqy install libarrow-dev
 
-<<<<<<< HEAD
       - name: Compile flatbuffers
         if: matrix.os.tag == 'Ubuntu' || matrix.os.tag == 'macOS'
         run: |
@@ -112,10 +111,7 @@
           cmake --build build-dir --target all --parallel
           sudo cmake --build build-dir --target install
 
-      - name: Install macOS Dependencies
-=======
       - name: Install Dependencies (macOS)
->>>>>>> ad5c0b3a
         if: matrix.os.tag == 'macOS'
         env:
           HOMEBREW_GITHUB_API_TOKEN: ${{ github.token }}
