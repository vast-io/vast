/******************************************************************************
 *                    _   _____   __________                                  *
 *                   | | / / _ | / __/_  __/     Visibility                   *
 *                   | |/ / __ |_\ \  / /          Across                     *
 *                   |___/_/ |_/___/ /_/       Space and Time                 *
 *                                                                            *
 * This file is part of VAST. It is subject to the license terms in the       *
 * LICENSE file found in the top-level directory of this distribution and at  *
 * http://vast.io/license. No part of VAST, including this file, may be       *
 * copied, modified, propagated, or distributed except according to the terms *
 * contained in the LICENSE file.                                             *
 ******************************************************************************/

#include <caf/all.hpp>

#include "vast/event.hpp"
#include "vast/logger.hpp"
#include "vast/concept/printable/std/chrono.hpp"
#include "vast/concept/printable/vast/event.hpp"
#include "vast/concept/printable/vast/expression.hpp"
#include "vast/concept/printable/vast/uuid.hpp"
#include "vast/detail/assert.hpp"
#include "vast/expression_visitors.hpp"

#include "vast/system/archive.hpp"
#include "vast/system/atoms.hpp"
#include "vast/system/exporter.hpp"

using namespace std::chrono;
using namespace std::string_literals;
using namespace caf;

namespace vast {
namespace system {

namespace {

void ship_results(stateful_actor<exporter_state>* self) {
  if (self->state.results.empty() || self->state.stats.requested == 0)
    return;
  VAST_DEBUG(self, "relays", self->state.results.size(), "events");
  message msg;
  if (self->state.results.size() <= self->state.stats.requested) {
    self->state.stats.requested -= self->state.results.size();
    self->state.stats.shipped += self->state.results.size();
    msg = make_message(std::move(self->state.results));
    self->state.results = {};
  } else {
    std::vector<event> remainder;
    remainder.reserve(self->state.results.size() - self->state.stats.requested);
    auto begin = self->state.results.begin() + self->state.stats.requested;
    auto end = self->state.results.end();
    std::move(begin, end, std::back_inserter(remainder));
    self->state.results.resize(self->state.stats.requested);
    msg = make_message(std::move(self->state.results));
    self->state.results = std::move(remainder);
    self->state.stats.shipped += self->state.stats.requested;
    self->state.stats.requested = 0;
  }
  self->send(self->state.sink, msg);
}

void report_statistics(stateful_actor<exporter_state>* self) {
  timespan runtime = steady_clock::now() - self->state.start;
  self->state.stats.runtime = runtime;
  VAST_DEBUG(self, "completed in", runtime);
  self->send(self->state.sink, self->state.id, self->state.stats);
  if (self->state.accountant) {
    auto hits = rank(self->state.hits);
    auto processed = self->state.stats.processed;
    auto shipped = self->state.stats.shipped;
    auto results = shipped + self->state.results.size();
    auto selectivity = double(results) / hits;
    self->send(self->state.accountant, "exporter.hits", hits);
    self->send(self->state.accountant, "exporter.processed", processed);
    self->send(self->state.accountant, "exporter.results", results);
    self->send(self->state.accountant, "exporter.shipped", shipped);
    self->send(self->state.accountant, "exporter.selectivity", selectivity);
    self->send(self->state.accountant, "exporter.runtime", runtime);
  }
}

void shutdown(stateful_actor<exporter_state>* self) {
  if (rank(self->state.unprocessed) > 0 || !self->state.results.empty()
      || has_continuous_option(self->state.options))
    return;
  VAST_DEBUG(self, "initiates shutdown");
  self->send_exit(self, exit_reason::normal);
}

void request_more_hits(stateful_actor<exporter_state>* self) {
  if (!has_historical_option(self->state.options))
    return;
  auto waiting_for_hits =
    self->state.stats.received == self->state.stats.scheduled;
  auto need_more_results = self->state.stats.requested > 0;
  auto have_no_inflight_requests = any<1>(self->state.unprocessed);
  // If we're (1) no longer waiting for index hits, (2) still need more
  // results, and (3) have no inflight requests to the archive, we ask
  // the index for more hits.
  if (!waiting_for_hits && need_more_results && have_no_inflight_requests) {
    auto remaining = self->state.stats.expected - self->state.stats.received;
    VAST_ASSERT(remaining > 0);
    // TODO: Figure out right number of partitions to ask for. For now, we
    // bound the number by an arbitrary constant.
    auto n = std::min(remaining, size_t{2});
    VAST_DEBUG(self, "asks index to process", n, "more partitions");
    self->send(self->state.index, self->state.id, n);
  }
}

} // namespace <anonymous>

behavior exporter(stateful_actor<exporter_state>* self, expression expr,
                  query_options options) {
  auto eu = self->system().dummy_execution_unit();
  self->state.sink = actor_pool::make(eu, actor_pool::broadcast());
  if (auto a = self->system().registry().get(accountant_atom::value))
    self->state.accountant = actor_cast<accountant_type>(a);
  self->state.options = options;
  if (has_continuous_option(options))
    VAST_DEBUG(self, "has continuous query option");
  self->set_exit_handler(
    [=](const exit_msg& msg) {
      self->send(self->state.sink, sys_atom::value, delete_atom::value);
      self->send_exit(self->state.sink, msg.reason);
      self->quit(msg.reason);
      if (msg.reason != exit_reason::kill)
        report_statistics(self);
    }
  );
  self->set_down_handler(
    [=](const down_msg& msg) {
      VAST_DEBUG(self, "received DOWN from", msg.source);
      if (has_continuous_option(self->state.options)
          && (msg.source == self->state.archive
              || msg.source == self->state.index))
        report_statistics(self);
    }
  );
  auto handle_batch = [=](std::vector<event>& candidates) {
    VAST_DEBUG(self, "got batch of", candidates.size(), "events");
    bitmap mask;
    auto sender = self->current_sender();
    for (auto& candidate : candidates) {
      auto& checker = self->state.checkers[candidate.type()];
      // Construct a candidate checker if we don't have one for this type.
      if (is<none>(checker)) {
        auto x = tailor(expr, candidate.type());
        if (!x) {
          VAST_ERROR(self, "failed to tailor expression:",
                     self->system().render(x.error()));
          ship_results(self);
          self->send_exit(self, exit_reason::normal);
          return;
        }
        checker = std::move(*x);
        VAST_DEBUG(self, "tailored AST to", candidate.type() << ':', checker);
      }
      // Perform candidate check and keep event as result on success.
      if (visit(event_evaluator{candidate}, checker))
        self->state.results.push_back(std::move(candidate));
      else
        VAST_DEBUG(self, "ignores false positive:", candidate);
      if (sender == self->state.archive) {
        mask.append_bits(false, candidate.id() - mask.size());
        mask.append_bit(true);
      }
    }
    self->state.stats.processed += candidates.size();
    if (sender == self->state.archive)
      self->state.unprocessed -= mask;
    ship_results(self);
    request_more_hits(self);
    if (self->state.stats.received == self->state.stats.expected)
      shutdown(self);
  };
  return {
    [=](ids& hits) {
      timespan runtime = steady_clock::now() - self->state.start;
      self->state.stats.runtime = runtime;
      auto count = rank(hits);
      if (self->state.accountant) {
        if (self->state.hits.empty())
          self->send(self->state.accountant, "exporter.hits.first", runtime);
        self->send(self->state.accountant, "exporter.hits.arrived", runtime);
        self->send(self->state.accountant, "exporter.hits.count", count);
      }
      VAST_DEBUG(self, "got", count, "index hits",
                 (count == 0 ? "" : ("in ["s + to_string(select(hits, 1)) + ','
                                     + to_string(select(hits, -1) + 1) + ')')));
      if (count > 0) {
        self->state.hits |= hits;
        self->state.unprocessed |= hits;
        VAST_DEBUG(self, "forwards hits to archive");
        // FIXME: restrict according to configured limit.
        self->send(self->state.archive, std::move(hits));
      }
      // Figure out if we're done.
      ++self->state.stats.received;
      self->send(self->state.sink, self->state.id, self->state.stats);
      if (self->state.stats.received < self->state.stats.expected) {
        VAST_DEBUG(self, "received", self->state.stats.received << '/'
                                     << self->state.stats.expected, "ID sets");
        request_more_hits(self);
      } else {
        VAST_DEBUG(self, "received all", self->state.stats.expected,
                   "ID set(s) in", runtime);
        if (self->state.accountant)
          self->send(self->state.accountant, "exporter.hits.runtime", runtime);
        shutdown(self);
      }
    },
    [=](std::vector<event>& candidates) {
<<<<<<< HEAD
      VAST_DEBUG(self, "got batch of", candidates.size(), "events");
      bitmap mask;
      auto sender = self->current_sender();
      for (auto& candidate : candidates) {
        auto& checker = self->state.checkers[candidate.type()];
        // Construct a candidate checker if we don't have one for this type.
        if (is<none>(checker)) {
          auto x = tailor(expr, candidate.type());
          if (!x) {
            VAST_ERROR(self, "failed to tailor expression:",
                       self->system().render(x.error()));
            ship_results(self);
            self->send_exit(self, exit_reason::normal);
            return;
          }
          checker = std::move(*x);
          VAST_DEBUG(self, "tailored AST to", candidate.type() << ':', checker);
        }
        // Perform candidate check and keep event as result on success.
        if (caf::visit(event_evaluator{candidate}, checker))
          self->state.results.push_back(std::move(candidate));
        else
          VAST_DEBUG(self, "ignores false positive:", candidate);
        if (sender == self->state.archive) {
          mask.append_bits(false, candidate.id() - mask.size());
          mask.append_bit(true);
        }
      }
      self->state.stats.processed += candidates.size();
      if (sender == self->state.archive)
        self->state.unprocessed -= mask;
      ship_results(self);
      request_more_hits(self);
      if (self->state.stats.received == self->state.stats.expected)
        shutdown(self);
=======
      handle_batch(candidates);
>>>>>>> 8bd67c61
    },
    [=](extract_atom) {
      if (self->state.stats.requested == max_events) {
        VAST_WARNING(self, "ignores extract request, already getting all");
        return;
      }
      self->state.stats.requested = max_events;
      ship_results(self);
      request_more_hits(self);
    },
    [=](extract_atom, uint64_t requested) {
      if (self->state.stats.requested == max_events) {
        VAST_WARNING(self, "ignores extract request, already getting all");
        return;
      }
      auto n = std::min(max_events - requested, requested);
      self->state.stats.requested += n;
      VAST_DEBUG(self, "got request to extract", n, "new events in addition to",
                 self->state.stats.requested, "pending results");
      ship_results(self);
      request_more_hits(self);
    },
    [=](const archive_type& archive) {
      VAST_DEBUG(self, "registers archive", archive);
      self->state.archive = archive;
      if (has_continuous_option(self->state.options))
        self->monitor(archive);
    },
    [=](index_atom, const actor& index) {
      VAST_DEBUG(self, "registers index", index);
      self->state.index = index;
      if (has_continuous_option(self->state.options))
        self->monitor(index);
    },
    [=](sink_atom, const actor& sink) {
      VAST_DEBUG(self, "registers sink", sink);
      self->send(self->state.sink, sys_atom::value, put_atom::value, sink);
      self->monitor(self->state.sink);
    },
    [=](importer_atom, const std::vector<actor>& importers) {
      // Register for events at running IMPORTERs.
      if (has_continuous_option(self->state.options))
        for (auto& x : importers)
          self->send(x, exporter_atom::value, self);
    },
    [=](run_atom) {
      VAST_INFO(self, "executes query", expr);
      self->state.start = steady_clock::now();
      if (!has_historical_option(self->state.options))
        return;
      self->request(self->state.index, infinite, expr).then(
        [=](const uuid& lookup, size_t partitions, size_t scheduled) {
          VAST_DEBUG(self, "got lookup handle", lookup << ", scheduled",
                     scheduled << '/' << partitions, "partitions");
          self->state.id = lookup;
          if (partitions > 0) {
            self->state.stats.expected = partitions;
            self->state.stats.scheduled = scheduled;
          } else {
            shutdown(self);
          }
        },
        [=](const error& e) {
          VAST_IGNORE_UNUSED(e);
          VAST_DEBUG(self, "failed to lookup query at index:",
                     self->system().render(e));
        }
      );
    },
    [=](caf::stream<event> in) {
      return self->make_sink(
        in,
        [](caf::unit_t&) {
          // nop
        },
        [=](caf::unit_t&, std::vector<event>& candidates) {
          handle_batch(candidates);
        },
        [=](caf::unit_t&, const error& err) {
          VAST_ERROR(self, "got error during streaming: ", err);
        }
      );
    },
  };
}

} // namespace system
} // namespace vast<|MERGE_RESOLUTION|>--- conflicted
+++ resolved
@@ -212,45 +212,7 @@
       }
     },
     [=](std::vector<event>& candidates) {
-<<<<<<< HEAD
-      VAST_DEBUG(self, "got batch of", candidates.size(), "events");
-      bitmap mask;
-      auto sender = self->current_sender();
-      for (auto& candidate : candidates) {
-        auto& checker = self->state.checkers[candidate.type()];
-        // Construct a candidate checker if we don't have one for this type.
-        if (is<none>(checker)) {
-          auto x = tailor(expr, candidate.type());
-          if (!x) {
-            VAST_ERROR(self, "failed to tailor expression:",
-                       self->system().render(x.error()));
-            ship_results(self);
-            self->send_exit(self, exit_reason::normal);
-            return;
-          }
-          checker = std::move(*x);
-          VAST_DEBUG(self, "tailored AST to", candidate.type() << ':', checker);
-        }
-        // Perform candidate check and keep event as result on success.
-        if (caf::visit(event_evaluator{candidate}, checker))
-          self->state.results.push_back(std::move(candidate));
-        else
-          VAST_DEBUG(self, "ignores false positive:", candidate);
-        if (sender == self->state.archive) {
-          mask.append_bits(false, candidate.id() - mask.size());
-          mask.append_bit(true);
-        }
-      }
-      self->state.stats.processed += candidates.size();
-      if (sender == self->state.archive)
-        self->state.unprocessed -= mask;
-      ship_results(self);
-      request_more_hits(self);
-      if (self->state.stats.received == self->state.stats.expected)
-        shutdown(self);
-=======
       handle_batch(candidates);
->>>>>>> 8bd67c61
     },
     [=](extract_atom) {
       if (self->state.stats.requested == max_events) {
